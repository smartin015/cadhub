import { useRender,  } from 'src/components/IdeWrapper/useRender'
import { useIdeContext } from 'src/helpers/hooks/useIdeContext'
import { genParams, getParams  } from 'src/helpers/cadPackages/jscadParams'

const Customizer = () => {
  const [open, setOpen] = React.useState(true)
  const [checked, setChecked] = React.useState(false)
  const ref = React.useRef()
  const jsCadCustomizerElement = ref.current
  const { state } = useIdeContext()
  const customizerParams = state?.objectData?.customizerParams
  const lastParameters = state?.objectData?.lastParameters
  const handleRender = useRender()
  const handleRender2 = ()=>handleRender(getParams(ref.current))

  React.useEffect(() => {
<<<<<<< HEAD
    console.log({ jsCadCustomizerElement, customizerParams, lastParameters })
    if (jsCadCustomizerElement && customizerParams) {
      genParams(customizerParams, jsCadCustomizerElement, lastParameters || {}, (values, source)=>{
        console.log('change source', source)
        if(source === 'group'){
          // save to local storage but do not render
          return
        }
        handleRender(values)
      },[])
=======
    if ((jsCadCustomizerElement && customizerParams)) {
      genParams(customizerParams, jsCadCustomizerElement, lastParameters || {}, checked ? (values)=>{
        handleRender(values)}: () => {}
      ,[])
>>>>>>> 9dca2eb1
    }
  }, [jsCadCustomizerElement, customizerParams, lastParameters, checked])
  return (
    <div
      className={`absolute inset-x-0 bottom-0 bg-ch-gray-600 bg-opacity-60 text-ch-gray-300 text-lg font-fira-sans ${
        open ? 'h-2/3' : ''
      }`}
    >
      <div className="flex justify-between px-6 py-2 items-center">
        <div className="flex gap-6 items-center">
          <button className="px-2" onClick={() => setOpen(!open)}>
            {open ? '⬇' : '⬆'}
          </button>
          <div>Parameters</div>
        </div>
        <div className='flex items-center'>
          <input className='mr-6' type='checkbox' checked={checked} onChange={({target}) => {
            const newValue = !checked
            if (newValue) handleRender2()
            setChecked(newValue)}}/>
          <button
            className="px-4 py-1 rounded bg-ch-gray-300 text-ch-gray-800"
            onClick={handleRender2}
          >
            Update
          </button>
        </div>

      </div>
      <div className={`${open ? 'h-full' : 'h-0'} overflow-y-auto py-3 px-12`}>
        <div id="jscad-customizer-block" ref={ref}>
          <p>lots of lines should cause scroll</p>
          <p>lots of lines should cause scroll</p>
          <p>lots of lines should cause scroll</p>
          <p>lots of lines should cause scroll</p>
          <p>lots of lines should cause scroll</p>
          <p>lots of lines should cause scroll</p>
          <p>lots of lines should cause scroll</p>
          <p>lots of lines should cause scroll</p>
          <p>lots of lines should cause scroll</p>
          <p>lots of lines should cause scroll</p>
          <p>lots of lines should cause scroll</p>
          <p>lots of lines should cause scroll</p>
          <p>lots of lines should cause scroll</p>
          <p>lots of lines should cause scroll</p>
          <p>lots of lines should cause scroll</p>
          <p>lots of lines should cause scroll</p>
          <p>lots of lines should cause scroll</p>
          <p>lots of lines should cause scroll</p>
          <p>lots of lines should cause scroll</p>
          <p>lots of lines should cause scroll</p>
          <p>lots of lines should cause scroll</p>
          <p>lots of lines should cause scroll</p>
          <p>lots of lines should cause scroll</p>
          <p>lots of lines should cause scroll</p>
          <p>lots of lines should cause scroll</p>
          <p>lots of lines should cause scroll</p>
          <p>lots of lines should cause scroll</p>
          <p>lots of lines should cause scroll</p>
          <p>lots of lines should cause scroll</p>
          <p>lots of lines should cause scroll</p>
          <p>lots of lines should cause scroll</p>
          <p>lots of lines should cause scroll</p>
          <p>lots of lines should cause scroll</p>
          <p>lots of lines should cause scroll</p>
          <p>lots of lines should cause scroll</p>
          <p>lots of lines should cause scroll</p>
          <p>lots of lines should cause scroll</p>
        </div>
      </div>
    </div>
  )
}

export default Customizer<|MERGE_RESOLUTION|>--- conflicted
+++ resolved
@@ -14,23 +14,15 @@
   const handleRender2 = ()=>handleRender(getParams(ref.current))
 
   React.useEffect(() => {
-<<<<<<< HEAD
     console.log({ jsCadCustomizerElement, customizerParams, lastParameters })
     if (jsCadCustomizerElement && customizerParams) {
       genParams(customizerParams, jsCadCustomizerElement, lastParameters || {}, (values, source)=>{
-        console.log('change source', source)
         if(source === 'group'){
           // save to local storage but do not render
           return
         }
-        handleRender(values)
+        if(checked) handleRender(values)
       },[])
-=======
-    if ((jsCadCustomizerElement && customizerParams)) {
-      genParams(customizerParams, jsCadCustomizerElement, lastParameters || {}, checked ? (values)=>{
-        handleRender(values)}: () => {}
-      ,[])
->>>>>>> 9dca2eb1
     }
   }, [jsCadCustomizerElement, customizerParams, lastParameters, checked])
   return (
