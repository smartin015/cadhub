--- conflicted
+++ resolved
@@ -30,8 +30,8 @@
   }
 
   return (
-<<<<<<< HEAD
     <div className="h-full flex flex-col">
+      <ShortcutsModalContext.Provider value={shortcutModalContextValues}>
       <nav className="flex">
           <IdeHeader handleRender={onRender} />
       </nav>
@@ -43,20 +43,7 @@
           <IdeContainer />
         </div>
       </div>
-=======
-    <div className="h-full flex">
-      <ShortcutsModalContext.Provider value={shortcutModalContextValues}>
-        <div className="w-16 bg-ch-gray-700 flex-shrink-0">
-          <IdeSideBar />
-        </div>
-        <div className="h-full flex flex-grow flex-col">
-          <nav className="flex">
-            <IdeHeader handleRender={onRender} />
-          </nav>
-          <IdeContainer />
-        </div>
       </ShortcutsModalContext.Provider>
->>>>>>> 12ab4564
     </div>
   )
 }
