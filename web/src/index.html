--- conflicted
+++ resolved
@@ -3,17 +3,11 @@
   <head>
     <meta charset="UTF-8" />
     <meta name="viewport" content="width=device-width, initial-scale=1.0" />
-<<<<<<< HEAD
     <meta name="keywords" content="cadhub, app, application, web application, cad, code, code-cad, cad-modeling, community, website, cascade studio, openscad" />
     <meta property="og:type" content="website" />
     <meta name="robots" content="index, follow" />
     <link rel="icon" type="image/png" href="/favi2.jpg" />
     <title><%= htmlWebpackPlugin.options.title %></title>
-
-=======
-
-    <title>CadHub</title> <!-- to be replaced by react helmet -->
->>>>>>> 2d3da246
     <script>
       // Install Cascade Studio as a Progressive Web App for Offline Access
       // This needs to be put before ANY HTTP Requests are made, so it can cache them.
